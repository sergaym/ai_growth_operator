--- conflicted
+++ resolved
@@ -165,13 +165,8 @@
     video = relationship("Video", foreign_keys=[video_id], back_populates="lipsync_videos")
     audio = relationship("Audio", foreign_keys=[audio_id], back_populates="lipsync_videos")
 
-<<<<<<< HEAD
-
-
-=======
-
-
->>>>>>> f406ecd8
+
+
 # ----------------
 # User and Workspace Models
 # ----------------
