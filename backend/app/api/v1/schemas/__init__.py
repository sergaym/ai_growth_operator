--- conflicted
+++ resolved
@@ -46,8 +46,6 @@
     VideoGenerationDocumentationExample,
 )
 
-<<<<<<< HEAD
-=======
 from .project_schemas import (
     ProjectStatus,
     ProjectCreateRequest,
@@ -60,7 +58,6 @@
     ProjectStatsResponse,
 )
 
->>>>>>> f406ecd8
 __all__ = [
     # Text-to-Image schemas
     "AvatarParameters",
@@ -99,8 +96,6 @@
     "WorkflowJobResponse",
     "WorkflowStepStatus",
     "VideoGenerationDocumentationExample",
-<<<<<<< HEAD
-=======
     
     # Project schemas
     "ProjectStatus",
@@ -112,5 +107,4 @@
     "ProjectAssetResponse",
     "ProjectAssetsResponse",
     "ProjectStatsResponse",
->>>>>>> f406ecd8
 ] 